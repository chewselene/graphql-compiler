--- conflicted
+++ resolved
@@ -1,10 +1,5 @@
 # Copyright 2017-present Kensho Technologies, LLC.
 """Commonly-used functions and data types from this package."""
-<<<<<<< HEAD
-from graphql_compiler.compiler import compile_graphql_to_sql
-from .compiler import CompilationResult, OutputMetadata  # noqa
-from .compiler import compile_graphql_to_gremlin, compile_graphql_to_match  # noqa
-=======
 from .compiler import (  # noqa
     CompilationResult,
     OutputMetadata,
@@ -12,7 +7,6 @@
     compile_graphql_to_match,
     compile_graphql_to_sql,
 )
->>>>>>> 735d8a32
 from .query_formatting import insert_arguments_into_query  # noqa
 from .query_formatting.graphql_formatting import pretty_print_graphql  # noqa
 
@@ -70,16 +64,10 @@
 
     Args:
         schema: GraphQL schema object describing the schema of the graph to be queried
-<<<<<<< HEAD
         graphql_string: the GraphQL query to compile to SQL, as a string
         parameters: dict, mapping argument name to its value, for every parameter the query expects.
         compiler_metadata, CompilerMetadata object, provides SQLAlchemy specific backend
                            information
-=======
-        graphql_query: the GraphQL query to compile to SQL, as a string
-        parameters: dict, mapping argument name to its value, for every parameter the query expects.
-        compiler_metadata: CompilerMetadata object, provides SQLAlchemy specific backend
->>>>>>> 735d8a32
                            information
         type_equivalence_hints: optional dict of GraphQL interface or type -> GraphQL union.
                                 Used as a workaround for GraphQL's lack of support for
@@ -104,14 +92,46 @@
             - output_metadata: dict, output name -> OutputMetadata namedtuple object
             - input_metadata: dict, name of input variables -> inferred GraphQL type, based on use
     """
-<<<<<<< HEAD
     compilation_result = compile_graphql_to_sql(
         schema, graphql_query, compiler_metadata, type_equivalence_hints=type_equivalence_hints)
     return compilation_result._replace(
         query=insert_arguments_into_query(compilation_result, parameters))
-=======
+
+
+def graphql_to_sql(schema, graphql_query, parameters, compiler_metadata,
+                   type_equivalence_hints=None):
+    """Compile the GraphQL input using the schema into a SQL query and associated metadata.
+
+    Args:
+        schema: GraphQL schema object describing the schema of the graph to be queried
+        graphql_query: the GraphQL query to compile to SQL, as a string
+        parameters: dict, mapping argument name to its value, for every parameter the query expects.
+        compiler_metadata: CompilerMetadata object, provides SQLAlchemy specific backend
+                           information
+        type_equivalence_hints: optional dict of GraphQL interface or type -> GraphQL union.
+                                Used as a workaround for GraphQL's lack of support for
+                                inheritance across "types" (i.e. non-interfaces), as well as a
+                                workaround for Gremlin's total lack of inheritance-awareness.
+                                The key-value pairs in the dict specify that the "key" type
+                                is equivalent to the "value" type, i.e. that the GraphQL type or
+                                interface in the key is the most-derived common supertype
+                                of every GraphQL type in the "value" GraphQL union.
+                                Recursive expansion of type equivalence hints is not performed,
+                                and only type-level correctness of this argument is enforced.
+                                See README.md for more details on everything this parameter does.
+                                *****
+                                Be very careful with this option, as bad input here will
+                                lead to incorrect output queries being generated.
+                                *****
+
+    Returns:
+        a CompilationResult object, containing:
+            - query: string, the resulting compiled and parameterized query string
+            - language: string, specifying the language to which the query was compiled
+            - output_metadata: dict, output name -> OutputMetadata namedtuple object
+            - input_metadata: dict, name of input variables -> inferred GraphQL type, based on use
+    """
     raise NotImplementedError(u'Compiling GraphQL to SQL is not yet supported.')
->>>>>>> 735d8a32
 
 
 def graphql_to_gremlin(schema, graphql_query, parameters, type_equivalence_hints=None):
