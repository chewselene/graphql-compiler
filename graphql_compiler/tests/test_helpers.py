--- conflicted
+++ resolved
@@ -7,20 +7,13 @@
 from graphql.utils.build_ast_schema import build_ast_schema
 import six
 
-<<<<<<< HEAD
-from graphql_compiler import get_graphql_schema_from_orientdb_schema_data
-from graphql_compiler.schema_generation.utils import ORIENTDB_SCHEMA_RECORDS_QUERY
-
+from .. import get_graphql_schema_from_orientdb_schema_data
 from ..compiler.subclass import compute_subclass_sets
 from ..debugging_utils import pretty_print_gremlin, pretty_print_match
 from ..macros import create_macro_registry, register_macro_edge
-from ..query_formatting.graphql_formatting import pretty_print_graphql
-=======
-from .. import get_graphql_schema_from_orientdb_schema_data
-from ..debugging_utils import pretty_print_gremlin, pretty_print_match
 from ..schema_generation.schema_graph import SchemaGraph
 from ..schema_generation.utils import ORIENTDB_SCHEMA_RECORDS_QUERY
->>>>>>> 22ee5114
+from ..query_formatting.graphql_formatting import pretty_print_graphql
 
 
 # The strings which we will be comparing have newlines and spaces we'd like to get rid of,
@@ -36,11 +29,7 @@
 # without requiring a massive number of types and interfaces.
 SCHEMA_TEXT = '''
     schema {
-<<<<<<< HEAD
-      query: RootSchemaQuery
-=======
         query: RootSchemaQuery
->>>>>>> 22ee5114
     }
 
     directive @filter(op_name: String!, value: [String!]!) on FIELD | INLINE_FRAGMENT
@@ -58,40 +47,6 @@
     directive @fold on FIELD
 
     type Animal implements Entity, UniquelyIdentifiable {
-<<<<<<< HEAD
-      _x_count: Int
-      alias: [String]
-      birthday: Date
-      color: String
-      description: String
-      in_Animal_ParentOf: [Animal]
-      in_Entity_Related: [Entity]
-      name: String
-      net_worth: Decimal
-      out_Animal_BornAt: [BirthEvent]
-      out_Animal_FedAt: [FeedingEvent]
-      out_Animal_ImportantEvent: [Union__BirthEvent__Event__FeedingEvent]
-      out_Animal_LivesIn: [Location]
-      out_Animal_OfSpecies: [Species]
-      out_Animal_ParentOf: [Animal]
-      out_Entity_Related: [Entity]
-      uuid: ID
-    }
-
-    type BirthEvent implements Entity, UniquelyIdentifiable {
-      _x_count: Int
-      alias: [String]
-      description: String
-      event_date: DateTime
-      in_Animal_BornAt: [Animal]
-      in_Animal_ImportantEvent: [Animal]
-      in_Entity_Related: [Entity]
-      in_Event_RelatedEvent: [Union__BirthEvent__Event__FeedingEvent]
-      name: String
-      out_Entity_Related: [Entity]
-      out_Event_RelatedEvent: [Union__BirthEvent__Event__FeedingEvent]
-      uuid: ID
-=======
         _x_count: Int
         alias: [String]
         birthday: Date
@@ -124,7 +79,6 @@
         out_Entity_Related: [Entity]
         out_Event_RelatedEvent: [Union__BirthEvent__Event__FeedingEvent]
         uuid: ID
->>>>>>> 22ee5114
     }
 
     scalar Date
@@ -134,104 +88,6 @@
     scalar Decimal
 
     interface Entity {
-<<<<<<< HEAD
-      _x_count: Int
-      alias: [String]
-      description: String
-      in_Entity_Related: [Entity]
-      name: String
-      out_Entity_Related: [Entity]
-      uuid: ID
-    }
-
-    type Event implements Entity, UniquelyIdentifiable {
-      _x_count: Int
-      alias: [String]
-      description: String
-      event_date: DateTime
-      in_Animal_ImportantEvent: [Animal]
-      in_Entity_Related: [Entity]
-      in_Event_RelatedEvent: [Union__BirthEvent__Event__FeedingEvent]
-      name: String
-      out_Entity_Related: [Entity]
-      out_Event_RelatedEvent: [Union__BirthEvent__Event__FeedingEvent]
-      uuid: ID
-    }
-
-    type FeedingEvent implements Entity, UniquelyIdentifiable {
-      _x_count: Int
-      alias: [String]
-      description: String
-      event_date: DateTime
-      in_Animal_FedAt: [Animal]
-      in_Animal_ImportantEvent: [Animal]
-      in_Entity_Related: [Entity]
-      in_Event_RelatedEvent: [Union__BirthEvent__Event__FeedingEvent]
-      name: String
-      out_Entity_Related: [Entity]
-      out_Event_RelatedEvent: [Union__BirthEvent__Event__FeedingEvent]
-      uuid: ID
-    }
-
-    type Food implements Entity, UniquelyIdentifiable {
-      _x_count: Int
-      alias: [String]
-      description: String
-      in_Entity_Related: [Entity]
-      in_Species_Eats: [Species]
-      name: String
-      out_Entity_Related: [Entity]
-      uuid: ID
-    }
-
-    type FoodOrSpecies implements Entity, UniquelyIdentifiable {
-      _x_count: Int
-      alias: [String]
-      description: String
-      in_Entity_Related: [Entity]
-      in_Species_Eats: [Species]
-      name: String
-      out_Entity_Related: [Entity]
-      uuid: ID
-    }
-
-    type Location implements Entity, UniquelyIdentifiable {
-      _x_count: Int
-      alias: [String]
-      description: String
-      in_Animal_LivesIn: [Animal]
-      in_Entity_Related: [Entity]
-      name: String
-      out_Entity_Related: [Entity]
-      uuid: ID
-    }
-
-    type RootSchemaQuery {
-      Animal: Animal
-      BirthEvent: BirthEvent
-      Entity: Entity
-      Event: Event
-      FeedingEvent: FeedingEvent
-      Food: Food
-      FoodOrSpecies: FoodOrSpecies
-      Location: Location
-      Species: Species
-      UniquelyIdentifiable: UniquelyIdentifiable
-    }
-
-    type Species implements Entity, UniquelyIdentifiable {
-      _x_count: Int
-      alias: [String]
-      description: String
-      in_Animal_OfSpecies: [Animal]
-      in_Entity_Related: [Entity]
-      in_Species_Eats: [Species]
-      limbs: Int
-      name: String
-      out_Entity_Related: [Entity]
-      out_Species_Eats: [Union__Food__FoodOrSpecies__Species]
-      uuid: ID
-=======
         _x_count: Int
         alias: [String]
         description: String
@@ -328,7 +184,6 @@
         out_Entity_Related: [Entity]
         out_Species_Eats: [Union__Food__FoodOrSpecies__Species]
         uuid: ID
->>>>>>> 22ee5114
     }
 
     union Union__BirthEvent__Event__FeedingEvent = BirthEvent | Event | FeedingEvent
@@ -336,13 +191,8 @@
     union Union__Food__FoodOrSpecies__Species = Food | FoodOrSpecies | Species
 
     interface UniquelyIdentifiable {
-<<<<<<< HEAD
-      _x_count: Int
-      uuid: ID
-=======
-        _x_count: Int
-        uuid: ID
->>>>>>> 22ee5114
+        _x_count: Int
+        uuid: ID
     }
 '''
 
@@ -431,16 +281,6 @@
     return schema
 
 
-<<<<<<< HEAD
-def generate_schema(graph_client):
-    """Generate schema and type equivalence dict from a pyorient client"""
-    schema_records = graph_client.command(ORIENTDB_SCHEMA_RECORDS_QUERY)
-    schema_data = [x.oRecordData for x in schema_records]
-    type_overrides = {
-        'UniquelyIdentifiable': {'uuid': GraphQLID},
-    }
-    return get_graphql_schema_from_orientdb_schema_data(schema_data, type_overrides)
-=======
 def generate_schema_graph(graph_client):
     """Generate SchemaGraph from a pyorient client"""
     schema_records = graph_client.command(ORIENTDB_SCHEMA_RECORDS_QUERY)
@@ -454,7 +294,6 @@
     schema_data = [x.oRecordData for x in schema_records]
     return get_graphql_schema_from_orientdb_schema_data(schema_data, class_to_field_type_overrides,
                                                         hidden_classes)
->>>>>>> 22ee5114
 
 
 def construct_location_types(location_types_as_strings):
