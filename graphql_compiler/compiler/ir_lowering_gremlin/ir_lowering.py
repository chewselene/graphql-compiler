--- conflicted
+++ resolved
@@ -8,11 +8,7 @@
 An output-language-aware IR lowering step allows us to convert this Expression into
 other Expressions, using data already present in the IR, to simplify the final code generation step.
 """
-<<<<<<< HEAD
-from graphql import GraphQLInt, GraphQLList
-=======
 from graphql import GraphQLInt, GraphQLList, GraphQLString
->>>>>>> 44e0d967
 from graphql.type import GraphQLInterfaceType, GraphQLObjectType, GraphQLUnionType
 import six
 
