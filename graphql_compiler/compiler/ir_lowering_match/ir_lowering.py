--- conflicted
+++ resolved
@@ -13,11 +13,7 @@
 from ..blocks import Backtrack, CoerceType, MarkLocation, QueryRoot
 from ..expressions import BinaryComposition, FalseLiteral, Literal, TernaryConditional, TrueLiteral
 from ..ir_lowering_common.location_renaming import (
-<<<<<<< HEAD
-    make_revisit_location_translations, make_location_rewriter_visitor_fn,
-=======
     make_location_rewriter_visitor_fn, make_revisit_location_translations,
->>>>>>> 3acc466f
     translate_potential_location
 )
 from .utils import convert_coerce_type_to_instanceof_filter
@@ -185,10 +181,7 @@
     #   4. Rewrite all expressions that reference such revisit locations, making them refer to
     #      the revisit origin location instead.
     new_match_traversals = []
-<<<<<<< HEAD
-=======
-
->>>>>>> 3acc466f
+
     locations_needing_translation = set()
 
     for current_match_traversal in match_query.match_traversals:
@@ -227,10 +220,7 @@
     new_match_query = match_query._replace(match_traversals=new_match_traversals)
 
     location_translations = make_revisit_location_translations(query_metadata_table)
-<<<<<<< HEAD
-=======
-
->>>>>>> 3acc466f
+
     if locations_needing_translation != set(six.iterkeys(location_translations)):
         raise AssertionError(u'Unexpectedly, the revisit location translations table computed from '
                              u'the query metadata table did not match the locations needing '
