[[source]]
name = "pypi"
url = "https://pypi.org/simple"
verify_ssl = true

[dev-packages]
bandit = "==1.5.1"
coveralls = "==1.5.1"
# The Cython dependency of pymssql is not correctly resolved on all systems
# so it is explicitly included here.
cython = "==0.29.2"
flake8 = "==3.6.0"
flake8-print = "==3.1.0"
flake8-quotes = "==1.0.0"
<<<<<<< HEAD
=======
frozendict = "==1.2"
>>>>>>> 22ee5114
isort = "==4.3.4"
mysqlclient = "==1.3.14"
parameterized = "==0.6.1"
psycopg2 = "==2.7.5"
pydocstyle = "==2.1.1"
pylint = "==1.8.2"
pymssql = "==2.1.4"
pyorient = "==1.5.5"
pytest = "==4.1.0"
pytest-cov = "==2.6.1"
snapshottest = "==0.5.0"

[packages]
arrow = ">=0.10.0,<1"
funcy = ">=1.7.3,<2"
graphql-core = ">=2.1,<3"
pytz = ">=2017.2"
six = ">=1.10.0"
sqlalchemy = ">=1.3.0,<2"

[requires]
python_version = "3.6"<|MERGE_RESOLUTION|>--- conflicted
+++ resolved
@@ -12,10 +12,7 @@
 flake8 = "==3.6.0"
 flake8-print = "==3.1.0"
 flake8-quotes = "==1.0.0"
-<<<<<<< HEAD
-=======
 frozendict = "==1.2"
->>>>>>> 22ee5114
 isort = "==4.3.4"
 mysqlclient = "==1.3.14"
 parameterized = "==0.6.1"
